--- conflicted
+++ resolved
@@ -25,10 +25,8 @@
   * Python 3.6+
 
 ## Objectives
-<<<<<<< HEAD
-=======
+
 Current Priorities listed in order
->>>>>>> cf645de9
 
 1. To update code to be compliant for python 3.6+.
 2. Improve where required to standards as outlined by Blender.org for any addons.
@@ -38,7 +36,6 @@
 * keep developing for future Blender Changes
 
 ## Technologies
-<<<<<<< HEAD
 
 * Programming text editor
 
@@ -64,11 +61,6 @@
 * Python 3.6
 * PEP8-80 compliant (althought this may not always be possible
 * Blender 2.8
-=======
-- Python 3.6
-- PEP8-80 compliant (althought this may not always be possible)
-- Blender 2.8
->>>>>>> cf645de9
 
 ## Status
 
